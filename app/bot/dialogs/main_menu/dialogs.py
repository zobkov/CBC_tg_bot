from aiogram_dialog import Dialog, Window
from aiogram_dialog.widgets.kbd import Button, Row, Back, Start
from aiogram_dialog.widgets.text import Format, Const
from aiogram_dialog.widgets.media import StaticMedia, DynamicMedia
from aiogram_dialog.api.entities import MediaAttachment, MediaId
from aiogram.enums import ContentType


from app.utils.optimized_dialog_widgets import get_file_id_for_path
from app.bot.states.main_menu import MainMenuSG
from app.bot.states.first_stage import FirstStageSG
from .getters import get_current_stage_info, get_application_status, get_support_contacts, get_main_menu_media
from .handlers import on_current_stage_clicked, on_support_clicked

main_menu_dialog = Dialog(
    Window(
        DynamicMedia(
            "media"
        ),
<<<<<<< HEAD
        Format("🏠 <b>Личный кабинет кандидата в команду КБК 2026</b> - тест второго этапа\n\n"
               "📅 <b>Текущий этап:</b> {stage_name}\n"
               "📝 <b>Статус заявки:</b> {status_text}\n\n"
=======
        Format("🏠 <b>Личный кабинет кандидата в команду КБК 2026</b>\n\n"
               "📅 <b>Следующий этап:</b> {stage_name}\n"
               "📌 <b>Статус:</b> {status_text}\n\n"
>>>>>>> 631d4d3e
               "{deadline_info}\n"
               ),
        Row(
            Button(
<<<<<<< HEAD
                Const("📋 Тестовые задания"),
=======
                Const("🔒 Текущий этап отбора"),
>>>>>>> 631d4d3e
                id="current_stage",
                on_click=on_current_stage_clicked
            ),
        ),
        Row(
            Button(
                Const("📞 Поддержка"),
                id="support",
                on_click=on_support_clicked
            ),
        ),
        state=MainMenuSG.main_menu,
        getter=[get_current_stage_info, get_application_status, get_main_menu_media]
    ),
    Window(
        Format("Если твоя заявка пройдёт отбор, мы отправим тестовое задание прямо сюда. Возвращайся в бота в указанное время, чтобы узнать решение."),
        Back(Const("◀️ Назад")),
        state=MainMenuSG.locked_stage
    ),
    Window(
        StaticMedia(
            path="app/bot/assets/images/support/support.png"
        ),
        Format("📞 <b>Поддержка</b>\n\n"
               "Если возникнут вопросы, мы всегда на связи! Ты можешь обратиться к одному из контактов ниже и задать все интересующие тебя вопросы.\n\n"
               "<b>По общим вопросам:</b> {general_support}\n"
               "<b>Техническая поддержка:</b> {technical_support}\n"
               ),
        Back(Const("◀️ Назад")),
        state=MainMenuSG.support,
        getter=get_support_contacts
    ),
)<|MERGE_RESOLUTION|>--- conflicted
+++ resolved
@@ -17,24 +17,14 @@
         DynamicMedia(
             "media"
         ),
-<<<<<<< HEAD
-        Format("🏠 <b>Личный кабинет кандидата в команду КБК 2026</b> - тест второго этапа\n\n"
-               "📅 <b>Текущий этап:</b> {stage_name}\n"
-               "📝 <b>Статус заявки:</b> {status_text}\n\n"
-=======
         Format("🏠 <b>Личный кабинет кандидата в команду КБК 2026</b>\n\n"
                "📅 <b>Следующий этап:</b> {stage_name}\n"
                "📌 <b>Статус:</b> {status_text}\n\n"
->>>>>>> 631d4d3e
                "{deadline_info}\n"
                ),
         Row(
             Button(
-<<<<<<< HEAD
                 Const("📋 Тестовые задания"),
-=======
-                Const("🔒 Текущий этап отбора"),
->>>>>>> 631d4d3e
                 id="current_stage",
                 on_click=on_current_stage_clicked
             ),
